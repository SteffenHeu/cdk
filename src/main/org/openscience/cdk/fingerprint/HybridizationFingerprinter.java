--- conflicted
+++ resolved
@@ -295,19 +295,10 @@
 		return size;
 	}
 
-<<<<<<< HEAD
-    @Override
-    public Map<String, Integer> getRawFingerprint(IAtomContainer container)
-            throws CDKException {
-        throw new UnsupportedOperationException();
-    }
-
-=======
     /**
      * {@inheritDoc}
      */
     public Map<String, Integer> getRawFingerprint(IAtomContainer container) {
         throw new UnsupportedOperationException();
     }
->>>>>>> 5d268f5f
 }
