/* $Revision$ $Author$ $Date$
 * 
 * Copyright (C) 2007  Egon Willighagen <egonw@users.sf.net>
 * 
 * Contact: cdk-devel@lists.sourceforge.net
 * 
 * This program is free software; you can redistribute it and/or
 * modify it under the terms of the GNU Lesser General Public License
 * as published by the Free Software Foundation; either version 2.1
 * of the License, or (at your option) any later version.
 * 
 * This program is distributed in the hope that it will be useful,
 * but WITHOUT ANY WARRANTY; without even the implied warranty of
 * MERCHANTABILITY or FITNESS FOR A PARTICULAR PURPOSE.  See the
 * GNU Lesser General Public License for more details.
 * 
 * You should have received a copy of the GNU Lesser General Public License
 * along with this program; if not, write to the Free Software
 * Foundation, Inc., 51 Franklin St, Fifth Floor, Boston, MA 02110-1301 USA. 
 */
package org.openscience.cdk.qsar.descriptors.molecular;

import org.junit.Assert;
import org.junit.Before;

/**
 * TestSuite for the VAdjMaDescriptor.
 *
 * @cdk.module test-qsarmolecular
 */
public class VAdjMaDescriptorTest extends MolecularDescriptorTest {
    
    @Before
<<<<<<< HEAD
    protected void setUp() throws Exception {
=======
    public void setUp() throws Exception {
>>>>>>> 0d36ceb9
        setDescriptor(TPSADescriptor.class);
    }

    public void ignoreCalculate_IAtomContainer() {
    	Assert.fail("Not tested");
    }
    
}
<|MERGE_RESOLUTION|>--- conflicted
+++ resolved
@@ -31,11 +31,7 @@
 public class VAdjMaDescriptorTest extends MolecularDescriptorTest {
     
     @Before
-<<<<<<< HEAD
-    protected void setUp() throws Exception {
-=======
     public void setUp() throws Exception {
->>>>>>> 0d36ceb9
         setDescriptor(TPSADescriptor.class);
     }
 
