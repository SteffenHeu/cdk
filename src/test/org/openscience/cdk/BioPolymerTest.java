/* $RCSfile$
 * $Author$    
 * $Date$    
 * $Revision$
 * 
 * Copyright (C) 1997-2007  The Chemistry Development Kit (CDK) project
 * 
 * Contact: cdk-devel@lists.sourceforge.net
 * 
 * This program is free software; you can redistribute it and/or
 * modify it under the terms of the GNU Lesser General Public License
 * as published by the Free Software Foundation; either version 2.1
 * of the License, or (at your option) any later version.
 * 
 * This program is distributed in the hope that it will be useful,
 * but WITHOUT ANY WARRANTY; without even the implied warranty of
 * MERCHANTABILITY or FITNESS FOR A PARTICULAR PURPOSE.  See the
 * GNU Lesser General Public License for more details.
 * 
 * You should have received a copy of the GNU Lesser General Public License
 * along with this program; if not, write to the Free Software
 * Foundation, Inc., 51 Franklin St, Fifth Floor, Boston, MA 02110-1301 USA. 
 * 
 */
package org.openscience.cdk;

import org.junit.Assert;
import org.junit.BeforeClass;
import org.junit.Test;
import org.openscience.cdk.interfaces.IAtom;
import org.openscience.cdk.interfaces.IBioPolymer;
import org.openscience.cdk.interfaces.AbstractBioPolymerTest;
import org.openscience.cdk.interfaces.IChemObject;
import org.openscience.cdk.interfaces.IMonomer;
import org.openscience.cdk.interfaces.IStrand;
import org.openscience.cdk.interfaces.ITestObjectBuilder;

/**
 * Checks the functionality of the BioPolymer class.
 *
 * @cdk.module test-data
 *
 * @see org.openscience.cdk.BioPolymer
 */
<<<<<<< HEAD
<<<<<<< HEAD:src/test/org/openscience/cdk/BioPolymerTest.java
public class BioPolymerTest extends PolymerTest {
=======
public class BioPolymerTest extends CDKTestCase {
>>>>>>> bbc19522071c1b78697779bddcd7509e9314667e:src/test/org/openscience/cdk/BioPolymerTest.java
	
	protected static IChemObjectBuilder builder;
=======
public class BioPolymerTest extends AbstractBioPolymerTest {
>>>>>>> fdf0464b

    @BeforeClass public static void setUp() {
        setTestObjectBuilder(new ITestObjectBuilder() {
            public IChemObject newTestObject() {
                return new BioPolymer();
            }
        });
    }

	@Test public void testBioPolymer() {
		IBioPolymer oBioPolymer = new BioPolymer();
		Assert.assertNotNull(oBioPolymer);
		Assert.assertEquals(oBioPolymer.getMonomerCount(), 0);
		
		IStrand oStrand1 = oBioPolymer.getBuilder().newStrand();
		oStrand1.setStrandName("A");
		IStrand oStrand2 = oBioPolymer.getBuilder().newStrand();
		oStrand2.setStrandName("B");
		IMonomer oMono1 = oBioPolymer.getBuilder().newMonomer();
		oMono1.setMonomerName(new String("TRP279"));
		IMonomer oMono2 = oBioPolymer.getBuilder().newMonomer();
		oMono2.setMonomerName(new String("HOH"));
		IMonomer oMono3 = oBioPolymer.getBuilder().newMonomer();
		oMono3.setMonomerName(new String("GLYA16"));
		IAtom oAtom1 = oBioPolymer.getBuilder().newAtom("C1");
		IAtom oAtom2 = oBioPolymer.getBuilder().newAtom("C2");
		IAtom oAtom3 = oBioPolymer.getBuilder().newAtom("C3");
		IAtom oAtom4 = oBioPolymer.getBuilder().newAtom("C4");
		IAtom oAtom5 = oBioPolymer.getBuilder().newAtom("C5");
		
		oBioPolymer.addAtom(oAtom1);
		oBioPolymer.addAtom(oAtom2, oStrand1);
		oBioPolymer.addAtom(oAtom3, oMono1, oStrand1);
		oBioPolymer.addAtom(oAtom4, oMono2, oStrand2);
		oBioPolymer.addAtom(oAtom5, oMono3, oStrand2);
		Assert.assertNotNull(oBioPolymer.getAtom(0));
		Assert.assertNotNull(oBioPolymer.getAtom(1));
		Assert.assertNotNull(oBioPolymer.getAtom(2));
		Assert.assertNotNull(oBioPolymer.getAtom(3));
		Assert.assertNotNull(oBioPolymer.getAtom(4));
		Assert.assertEquals(oAtom1, oBioPolymer.getAtom(0));
		Assert.assertEquals(oAtom2, oBioPolymer.getAtom(1));
		Assert.assertEquals(oAtom3, oBioPolymer.getAtom(2));
		Assert.assertEquals(oAtom4, oBioPolymer.getAtom(3));
		Assert.assertEquals(oAtom5, oBioPolymer.getAtom(4));

		Assert.assertNull(oBioPolymer.getMonomer("0815", "A"));
		Assert.assertNull(oBioPolymer.getMonomer("0815", "B"));
		Assert.assertNull(oBioPolymer.getMonomer("0815", ""));
		Assert.assertNull(oBioPolymer.getStrand(""));
		Assert.assertNotNull(oBioPolymer.getMonomer("TRP279", "A"));
		Assert.assertEquals(oMono1, oBioPolymer.getMonomer("TRP279", "A"));
		Assert.assertEquals(oBioPolymer.getMonomer("TRP279", "A").getAtomCount(), 1);
		Assert.assertNotNull(oBioPolymer.getMonomer("HOH", "B"));
		Assert.assertEquals(oMono2, oBioPolymer.getMonomer("HOH", "B"));
		Assert.assertEquals(oBioPolymer.getMonomer("HOH", "B").getAtomCount(), 1);
		Assert.assertEquals(oBioPolymer.getStrand("B").getAtomCount(), 2);
		Assert.assertEquals(oBioPolymer.getStrand("B").getMonomerCount(), 2);
		Assert.assertNull(oBioPolymer.getStrand("C"));
		Assert.assertNotNull(oBioPolymer.getStrand("B"));
	}
	
}<|MERGE_RESOLUTION|>--- conflicted
+++ resolved
@@ -42,17 +42,7 @@
  *
  * @see org.openscience.cdk.BioPolymer
  */
-<<<<<<< HEAD
-<<<<<<< HEAD:src/test/org/openscience/cdk/BioPolymerTest.java
-public class BioPolymerTest extends PolymerTest {
-=======
-public class BioPolymerTest extends CDKTestCase {
->>>>>>> bbc19522071c1b78697779bddcd7509e9314667e:src/test/org/openscience/cdk/BioPolymerTest.java
-	
-	protected static IChemObjectBuilder builder;
-=======
 public class BioPolymerTest extends AbstractBioPolymerTest {
->>>>>>> fdf0464b
 
     @BeforeClass public static void setUp() {
         setTestObjectBuilder(new ITestObjectBuilder() {
