--- conflicted
+++ resolved
@@ -28,10 +28,6 @@
 import org.junit.runners.Suite;
 import org.junit.runners.Suite.SuiteClasses;
 import org.openscience.cdk.coverage.Builder3dCoverageTest;
-<<<<<<< HEAD
-import org.openscience.cdk.modeling.builder3d.AtomPlacer3DTest;
-=======
->>>>>>> 0d36ceb9
 import org.openscience.cdk.modeling.builder3d.ModelBuilder3DTest;
 import org.openscience.cdk.modeling.builder3d.TemplateHandler3DTest;
 import org.openscience.cdk.qsar.descriptors.atomic.PartialTChargeMMFF94DescriptorTest;
@@ -41,24 +37,6 @@
  *
  * @cdk.module test-builder3d
  */
-<<<<<<< HEAD
-public class Mbuilder3dTests {
-
-    public static Test suite () {
-        TestSuite suite = new TestSuite("The CDK builder3d module Tests");
-        
-        suite.addTest(Builder3dCoverageTest.suite());
-        
-        suite.addTest(new JUnit4TestAdapter(ModelBuilder3DTest.class));
-        suite.addTest(new JUnit4TestAdapter(TemplateHandler3DTest.class));
-        suite.addTest(new JUnit4TestAdapter(AtomPlacer3DTest.class));
-        suite.addTest(new JUnit4TestAdapter(PartialTChargeMMFF94DescriptorTest.class));
-        
-        return suite;
-    }
-
-}
-=======
 @RunWith(value=Suite.class)
 @SuiteClasses(value={
     Builder3dCoverageTest.class,
@@ -66,5 +44,4 @@
     PartialTChargeMMFF94DescriptorTest.class,
     TemplateHandler3DTest.class
 })
-public class Mbuilder3dTests {}
->>>>>>> 0d36ceb9
+public class Mbuilder3dTests {}