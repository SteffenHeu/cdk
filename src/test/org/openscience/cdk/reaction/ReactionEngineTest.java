/* $Revision$ $Author$ $Date$
 * 
 * Copyright (C) 2008  Miguel Rojas <miguelrojasch@yahoo.es>
 * 
 * Contact: cdk-devel@lists.sourceforge.net
 * 
 * This program is free software; you can redistribute it and/or
 * modify it under the terms of the GNU Lesser General Public License
 * as published by the Free Software Foundation; either version 2.1
 * of the License, or (at your option) any later version.
 * 
 * This program is distributed in the hope that it will be useful,
 * but WITHOUT ANY WARRANTY; without even the implied warranty of
 * MERCHANTABILITY or FITNESS FOR A PARTICULAR PURPOSE.  See the
 * GNU Lesser General Public License for more details.
 * 
 * You should have received a copy of the GNU Lesser General Public License
 * along with this program; if not, write to the Free Software
 * Foundation, Inc., 51 Franklin St, Fifth Floor, Boston, MA 02110-1301 USA. 
 */
package org.openscience.cdk.reaction;

import org.junit.Assert;
import org.junit.Test;
import org.openscience.cdk.CDKTestCase;
import org.openscience.cdk.reaction.type.AdductionProtonLPReaction;
import org.openscience.cdk.reaction.type.parameters.SetReactionCenter;

/**
 * Tests for ReactionEngine implementations.
 *
 * @cdk.module test-reaction
 */
<<<<<<< HEAD
public class ReactionEngineTest extends NewCDKTestCase {
=======
public class ReactionEngineTest extends CDKTestCase {
>>>>>>> 0d36ceb9
	
	/**
	 *  Constructor for the ReactionEngineTest object.
	 */
	public ReactionEngineTest(){
        super();
	}
	/**
	 * Junit test.
	 * 
	 * @throws Exception 
	 */
	@Test public void testReactionEngine() throws Exception {
		ReactionEngine engine = new AdductionProtonLPReaction();
		Assert.assertNotNull(engine);
	}
	/**
	 * Junit test.
	 * 
	 * @throws Exception 
	 */
	@Test public void testGetParameterList() throws Exception {
		ReactionEngine engine = new AdductionProtonLPReaction();
		Assert.assertNotNull(engine.getParameterList());
	}
	
	/**
	 * Junit test.
	 * 
	 * @throws Exception 
	 */
	@Test public void testSetParameterList_List() throws Exception {
		ReactionEngine engine = new AdductionProtonLPReaction();
		engine.setParameterList(engine.getParameterList());
		Assert.assertNotNull(engine.getParameterList());
	}
	
	/**
	 * Junit test.
	 * 
	 * @throws Exception 
	 */
	@Test public void testGetParameterClass_Class() throws Exception {
		ReactionEngine engine = new AdductionProtonLPReaction();
		Assert.assertNotNull(engine.getParameterClass(SetReactionCenter.class));
	}
}<|MERGE_RESOLUTION|>--- conflicted
+++ resolved
@@ -31,11 +31,7 @@
  *
  * @cdk.module test-reaction
  */
-<<<<<<< HEAD
-public class ReactionEngineTest extends NewCDKTestCase {
-=======
 public class ReactionEngineTest extends CDKTestCase {
->>>>>>> 0d36ceb9
 	
 	/**
 	 *  Constructor for the ReactionEngineTest object.
