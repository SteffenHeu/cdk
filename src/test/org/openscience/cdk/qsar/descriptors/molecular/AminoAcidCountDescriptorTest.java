--- conflicted
+++ resolved
@@ -20,15 +20,10 @@
  */
 package org.openscience.cdk.qsar.descriptors.molecular;
 
-<<<<<<< HEAD
-import junit.framework.Assert;
-=======
 import org.junit.Assert;
->>>>>>> 0d36ceb9
 import org.junit.Before;
 import org.junit.Test;
 import org.openscience.cdk.BioPolymer;
-import org.openscience.cdk.CDKTestCase;
 import org.openscience.cdk.exception.CDKException;
 import org.openscience.cdk.interfaces.IMolecule;
 import org.openscience.cdk.qsar.IMolecularDescriptor;
@@ -46,11 +41,7 @@
 	private IMolecularDescriptor descriptor;
     
 	@Before
-<<<<<<< HEAD
-    protected void setUp() throws CDKException {
-=======
     public void setUp() throws Exception {
->>>>>>> 0d36ceb9
         descriptor = new AminoAcidCountDescriptor();
         setDescriptor(AminoAcidCountDescriptor.class);
     }
