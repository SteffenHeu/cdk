--- conflicted
+++ resolved
@@ -44,11 +44,7 @@
     }
 
     @Before
-<<<<<<< HEAD
-    protected void setUp() throws Exception {
-=======
     public void setUp() throws Exception {
->>>>>>> 0d36ceb9
         setDescriptor(APolDescriptor.class);
     }
 
