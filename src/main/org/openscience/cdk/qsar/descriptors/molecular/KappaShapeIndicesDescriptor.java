/*
 *  $RCSfile$
 *  $Author$
 *  $Date$
 *  $Revision$
 *
 *  Copyright (C) 2004-2007  The Chemistry Development Kit (CDK) project
 *
 *  Contact: cdk-devel@lists.sourceforge.net
 *
 *  This program is free software; you can redistribute it and/or
 *  modify it under the terms of the GNU Lesser General Public License
 *  as published by the Free Software Foundation; either version 2.1
 *  of the License, or (at your option) any later version.
 *
 *  This program is distributed in the hope that it will be useful,
 *  but WITHOUT ANY WARRANTY; without even the implied warranty of
 *  MERCHANTABILITY or FITNESS FOR A PARTICULAR PURPOSE.  See the
 *  GNU Lesser General Public License for more details.
 *
 *  You should have received a copy of the GNU Lesser General Public License
 *  along with this program; if not, write to the Free Software
 *  Foundation, Inc., 51 Franklin St, Fifth Floor, Boston, MA 02110-1301 USA.
 */
package org.openscience.cdk.qsar.descriptors.molecular;

import org.openscience.cdk.annotations.TestClass;
import org.openscience.cdk.annotations.TestMethod;
import org.openscience.cdk.exception.CDKException;
import org.openscience.cdk.interfaces.IAtom;
import org.openscience.cdk.interfaces.IAtomContainer;
import org.openscience.cdk.qsar.DescriptorSpecification;
import org.openscience.cdk.qsar.DescriptorValue;
import org.openscience.cdk.qsar.IMolecularDescriptor;
import org.openscience.cdk.qsar.result.DoubleArrayResult;
import org.openscience.cdk.qsar.result.DoubleArrayResultType;
import org.openscience.cdk.qsar.result.IDescriptorResult;
import org.openscience.cdk.tools.manipulator.AtomContainerManipulator;

import java.util.ArrayList;

/**
 * Kier and Hall kappa molecular shape indices compare the molecular graph with minimal and maximal molecular graphs;
 * a description is given at: http://www.chemcomp.com/Journal_of_CCG/Features/descr.htm#KH :
 * "they are intended to capture different aspects of molecular shape.  Note that hydrogens are ignored.
 * In the following description, n denotes the number of atoms in the hydrogen suppressed graph,
 * m is the number of bonds in the hydrogen suppressed graph. Also, let p2 denote the number of paths of length 2
 * and let p3 denote the number of paths of length 3".
 * <p/>
 * Returns three values in the order
 * <ol>
 * <li>Kier1 -  First kappa shape index
 * <li>Kier2 - Second kappa shape index
 * <li>Kier3 -  Third kappa (&kappa;) shape index
 * </ol>
 * <p/>
 * <p>This descriptor does not have any parameters.
 *
 * @author mfe4
 * @cdk.created 2004-11-03
 * @cdk.module qsarmolecular
 * @cdk.svnrev  $Revision$
 * @cdk.set qsar-descriptors
 * @cdk.dictref qsar-descriptors:kierValues
 * @cdk.keyword Kappe shape index
 * @cdk.keyword descriptor
 */
@TestClass("org.openscience.cdk.qsar.descriptors.molecular.KappaShapeIndicesDescriptorTest")
public class KappaShapeIndicesDescriptor implements IMolecularDescriptor {   

    private static final String[] names = {"Kier1", "Kier2", "Kier3"};

    /**
     * Constructor for the KappaShapeIndicesDescriptor object
     */
    public KappaShapeIndicesDescriptor() {
    }


    /**
     * Gets the specification attribute of the
     * KappaShapeIndicesDescriptor object
     *
     * @return The specification value
     */
    @TestMethod("testGetSpecification")
    public DescriptorSpecification getSpecification() {
        return new DescriptorSpecification(
                "http://www.blueobelisk.org/ontologies/chemoinformatics-algorithms/#kierValues",
                this.getClass().getName(),
                "$Id$",
                "The Chemistry Development Kit");
    }


    /**
     * Sets the parameters attribute of the
     * KappaShapeIndicesDescriptor object
     *
     * @param params The new parameters value
     * @throws CDKException Description of the Exception
     */
    @TestMethod("testSetParameters_arrayObject")
    public void setParameters(Object[] params) throws CDKException {
        // no parameters for this descriptor
    }


    /**
     * Gets the parameters attribute of the
     * KappaShapeIndicesDescriptor object
     *
     * @return The parameters value
     */
    @TestMethod("testGetParameters")
    public Object[] getParameters() {
        // no parameters to return
        return (null);
    }

    @TestMethod(value="testNamesConsistency")
    public String[] getDescriptorNames() {
        return names;
    }


    /**
     * calculates the kier shape indices for an atom container
     *
     * @param container AtomContainer
     * @return kier1, kier2 and kier3 are returned as arrayList of doubles
     * @throws CDKException Possible Exceptions
     */
    @TestMethod("testCalculate_IAtomContainer")
<<<<<<< HEAD
    public DescriptorValue calculate(IAtomContainer atomContainer) {
=======
    public DescriptorValue calculate(IAtomContainer container) {
        IAtomContainer atomContainer;
        try {
            atomContainer = (IAtomContainer) container.clone();
        } catch (CloneNotSupportedException e) {
            DoubleArrayResult kierValues = new DoubleArrayResult(3);
            kierValues.add(Double.NaN);
            kierValues.add(Double.NaN);
            kierValues.add(Double.NaN);
            return new DescriptorValue(getSpecification(), getParameterNames(), getParameters(), kierValues,
                getDescriptorNames());
        }
        atomContainer = AtomContainerManipulator.removeHydrogens(atomContainer);
>>>>>>> 0d36ceb9

        //org.openscience.cdk.interfaces.IAtom[] atoms = atomContainer.getAtoms();
        java.util.List firstAtomNeighboors;
        java.util.List secondAtomNeighboors;
        java.util.List thirdAtomNeighboors;
        DoubleArrayResult kierValues = new DoubleArrayResult(3);
        double bond1;
        double bond2;
        double bond3;
        double kier1;
        double kier2;
        double kier3;
        double atomsCount = atomContainer.getAtomCount();
        ArrayList<Double> singlePaths = new ArrayList<Double>();
        ArrayList<String> doublePaths = new ArrayList<String>();
        ArrayList<String> triplePaths = new ArrayList<String>();
        double[] sorterFirst = new double[2];
        double[] sorterSecond = new double[3];
        String tmpbond2;
        String tmpbond3;

        for (int a1 = 0; a1 < atomsCount; a1++) {
            bond1 = 0;
            firstAtomNeighboors = atomContainer.getConnectedAtomsList(atomContainer.getAtom(a1));
            for (int a2 = 0; a2 < firstAtomNeighboors.size(); a2 ++) {
                bond1 = atomContainer.getBondNumber(atomContainer.getAtom(a1), (IAtom) firstAtomNeighboors.get(a2));
                if (!singlePaths.contains(new Double(bond1))) {
                    singlePaths.add(bond1);
                    java.util.Collections.sort(singlePaths);
                }
                secondAtomNeighboors = atomContainer.getConnectedAtomsList((IAtom) firstAtomNeighboors.get(a2));
                for (int a3 = 0; a3 < secondAtomNeighboors.size(); a3 ++) {
                    bond2 = atomContainer.getBondNumber((IAtom) firstAtomNeighboors.get(a2), (IAtom) secondAtomNeighboors.get(a3));
                    if (!singlePaths.contains(new Double(bond2))) {
                        singlePaths.add(bond2);
                    }
                    sorterFirst[0] = bond1;
                    sorterFirst[1] = bond2;
                    java.util.Arrays.sort(sorterFirst);

                    tmpbond2 = sorterFirst[0] + "+" + sorterFirst[1];

                    if (!doublePaths.contains(tmpbond2) && (bond1 != bond2)) {
                        doublePaths.add(tmpbond2);
                    }
                    thirdAtomNeighboors = atomContainer.getConnectedAtomsList((IAtom) secondAtomNeighboors.get(a3));
                    for (int a4 = 0; a4 < thirdAtomNeighboors.size(); a4 ++) {
                        bond3 = atomContainer.getBondNumber((IAtom) secondAtomNeighboors.get(a3), (IAtom) thirdAtomNeighboors.get(a4));
                        if (!singlePaths.contains(new Double(bond3))) {
                            singlePaths.add(bond3);
                        }
                        sorterSecond[0] = bond1;
                        sorterSecond[1] = bond2;
                        sorterSecond[2] = bond3;
                        java.util.Arrays.sort(sorterSecond);

                        tmpbond3 = sorterSecond[0] + "+" + sorterSecond[1] + "+" + sorterSecond[2];
                        if (!triplePaths.contains(tmpbond3)) {
                            if ((bond1 != bond2) && (bond1 != bond3) && (bond2 != bond3)) {
                                triplePaths.add(tmpbond3);
                            }
                        }
                    }
                }
            }
        }

        if (atomsCount == 1) {
            kier1 = 0;
            kier2 = 0;
            kier3 = 0;
        } else {
            kier1 = (((atomsCount) * ((atomsCount - 1) * (atomsCount - 1))) / (singlePaths.size() * singlePaths.size()));
            if (atomsCount == 2) {
                kier2 = 0;
                kier3 = 0;
            } else {
                if (doublePaths.size() == 0) kier2 = Double.NaN;
                else
                    kier2 = (((atomsCount - 1) * ((atomsCount - 2) * (atomsCount - 2))) / (doublePaths.size() * doublePaths.size()));
                if (atomsCount == 3) {
                    kier3 = 0;
                } else {
                    if (atomsCount % 2 != 0) {
                        if (triplePaths.size() == 0) kier3 = Double.NaN;
                        else
                            kier3 = (((atomsCount - 1) * ((atomsCount - 3) * (atomsCount - 3))) / (triplePaths.size() * triplePaths.size()));
                    } else {
                        if (triplePaths.size() == 0) kier3 = Double.NaN;
                        else
                            kier3 = (((atomsCount - 3) * ((atomsCount - 2) * (atomsCount - 2))) / (triplePaths.size() * triplePaths.size()));
                    }
                }
            }
        }

        kierValues.add(kier1);
        kierValues.add(kier2);
        kierValues.add(kier3);
        return new DescriptorValue(getSpecification(), getParameterNames(), getParameters(), kierValues,
                getDescriptorNames());
    }

    /**
     * Returns the specific type of the DescriptorResult object.
     * <p/>
     * The return value from this method really indicates what type of result will
     * be obtained from the {@link org.openscience.cdk.qsar.DescriptorValue} object. Note that the same result
     * can be achieved by interrogating the {@link org.openscience.cdk.qsar.DescriptorValue} object; this method
     * allows you to do the same thing, without actually calculating the descriptor.
     *
     * @return an object that implements the {@link org.openscience.cdk.qsar.result.IDescriptorResult} interface indicating
     *         the actual type of values returned by the descriptor in the {@link org.openscience.cdk.qsar.DescriptorValue} object
     */
    @TestMethod("testGetDescriptorResultType")
    public IDescriptorResult getDescriptorResultType() {
        return new DoubleArrayResultType(3);
    }


    /**
     * Gets the parameterNames attribute of the
     * KappaShapeIndicesDescriptor object
     *
     * @return The parameterNames value
     */
    @TestMethod("testGetParameterNames")
    public String[] getParameterNames() {
        // no param names to return
        return (null);
    }


    /**
     * Gets the parameterType attribute of the
     * KappaShapeIndicesDescriptor object
     *
     * @param name Description of the Parameter
     * @return The parameterType value
     */
    @TestMethod("testGetParameterType_String")
    public Object getParameterType(String name) {
        return (null);
    }
}
<|MERGE_RESOLUTION|>--- conflicted
+++ resolved
@@ -132,9 +132,6 @@
      * @throws CDKException Possible Exceptions
      */
     @TestMethod("testCalculate_IAtomContainer")
-<<<<<<< HEAD
-    public DescriptorValue calculate(IAtomContainer atomContainer) {
-=======
     public DescriptorValue calculate(IAtomContainer container) {
         IAtomContainer atomContainer;
         try {
@@ -148,7 +145,6 @@
                 getDescriptorNames());
         }
         atomContainer = AtomContainerManipulator.removeHydrogens(atomContainer);
->>>>>>> 0d36ceb9
 
         //org.openscience.cdk.interfaces.IAtom[] atoms = atomContainer.getAtoms();
         java.util.List firstAtomNeighboors;
