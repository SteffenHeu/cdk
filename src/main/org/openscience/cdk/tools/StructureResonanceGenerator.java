/* $Revision$ $Author$ $Date$
 *
 * Copyright (C) 2006-2007  Miguel Rojas <miguel.rojas@uni-koeln.de>
 * 
 * Contact: cdk-devel@lists.sourceforge.net
 * 
 * This program is free software; you can redistribute it and/or
 * modify it under the terms of the GNU Lesser General Public License
 * as published by the Free Software Foundation; either version 2.1
 * of the License, or (at your option) any later version.
 * 
 * This program is distributed in the hope that it will be useful,
 * but WITHOUT ANY WARRANTY; without even the implied warranty of
 * MERCHANTABILITY or FITNESS FOR A PARTICULAR PURPOSE.  See the
 * GNU Lesser General Public License for more details.
 * 
 * You should have received a copy of the GNU Lesser General Public License
 * along with this program; if not, write to the Free Software
 * Foundation, Inc., 51 Franklin St, Fifth Floor, Boston, MA 02110-1301 USA. 
 */
package org.openscience.cdk.tools;

import java.util.ArrayList;
import java.util.HashMap;
import java.util.List;

import org.openscience.cdk.annotations.TestClass;
import org.openscience.cdk.annotations.TestMethod;
import org.openscience.cdk.aromaticity.CDKHueckelAromaticityDetector;
import org.openscience.cdk.exception.CDKException;
import org.openscience.cdk.interfaces.IAtom;
import org.openscience.cdk.interfaces.IAtomContainer;
import org.openscience.cdk.interfaces.IAtomContainerSet;
import org.openscience.cdk.interfaces.IBond;
import org.openscience.cdk.interfaces.IMolecule;
import org.openscience.cdk.interfaces.IMoleculeSet;
import org.openscience.cdk.interfaces.IReactionSet;
import org.openscience.cdk.isomorphism.UniversalIsomorphismTester;
import org.openscience.cdk.isomorphism.matchers.QueryAtomContainer;
import org.openscience.cdk.isomorphism.matchers.QueryAtomContainerCreator;
import org.openscience.cdk.reaction.IReactionProcess;
<<<<<<< HEAD
import org.openscience.cdk.reaction.type.PiBondingMovementReaction;
import org.openscience.cdk.reaction.type.RearrangementAnionReaction;
import org.openscience.cdk.reaction.type.RearrangementCationReaction;
import org.openscience.cdk.reaction.type.RearrangementLonePairReaction;
import org.openscience.cdk.reaction.type.RearrangementRadicalReaction;
import org.openscience.cdk.reaction.type.SharingLonePairReaction;
=======
import org.openscience.cdk.reaction.type.*;

import java.util.ArrayList;
import java.util.HashMap;
import java.util.List;
>>>>>>> 71b5388c

/**
 * <p>This class try to generate resonance structure for a determinate molecule.</p>
 * <p>Make sure that the molecule has the corresponding lone pair electrons
 * for each atom. You can use the method: <pre> LonePairElectronChecker </pre>
 * <p>It is needed to call the addExplicitHydrogensToSatisfyValency
 *  from the class tools.HydrogenAdder.</p>
 * <p>It is based on rearrangements of electrons and charge</p>
 * <p>The method is based on call by reactions which occur in a resonance.</p>
 * 
 * <pre>
 * StructureResonanceGenerator srG = new StructureReseonanceGenerator(true,true,true,true,false);
 * MoleculeSet setOf = srG.getResonances(new Molecule());
 * </pre>
 * 
 * <p>We have the possibility to localize the reactive center. Good method if you
 * want to localize the reaction in a fixed point</p>
 * <pre>atoms[0].setFlag(CDKConstants.REACTIVE_CENTER,true);</pre>
 * <p>Moreover you must put the parameter as true</p>
 * <p>If the reactive center is not localized then the reaction process will
 * try to find automatically the possible reactive center.</p>
 *  
 * @author       Miguel Rojas
 * @cdk.created  2006-5-05
 * @cdk.module   reaction
 * @cdk.svnrev   $Revision$
 * @cdk.bug      1728830
 * 
 * @see org.openscience.cdk.reaction.IReactionProcess
 */
@TestClass("org.openscience.cdk.tools.StructureResonanceGeneratorTest")
public class StructureResonanceGenerator {
	
	private LoggingTool logger = new LoggingTool(StructureResonanceGenerator.class);
	private List<IReactionProcess> reactionsList = new ArrayList<IReactionProcess>();
	/**Generate resonance structure without looking at the symmetry*/
	private boolean lookingSymmetry;
	/** TODO: REACT: some time takes too much time. At the moment fixed to 50 structures*/
	private int maxStructures = 50;
	/**
	 * Construct an instance of StructureResonanceGenerator. Default restrictions 
	 * are initiated.
	 * 
	 * @see #setDefaultReactions()
	 */
	public StructureResonanceGenerator(){
		this(false);	
	}
	/**
	 * Construct an instance of StructureResonanceGenerator. Default restrictions 
	 * are initiated.
	 * 
	 * @param lookingSymmetry  Specify if the resonance generation is based looking at the symmetry     
	 * @see #setDefaultReactions()
	 */
	public StructureResonanceGenerator(boolean lookingSymmetry){
        logger.info("Initiate StructureResonanceGenerator");
        this.lookingSymmetry = lookingSymmetry;
		setDefaultReactions();
		
	}
	/**
	 * Set the reactions that must be used in the generation of the resonance.
	 * 
	 * @param newReactionsList  The IReactionsProcess's to use
	 * 
	 * @see #getReactions()
	 * @see #setReactions(java.util.List)
	 * @see IReactionProcess
	 */
	@TestMethod("testSetReactions_List")
<<<<<<< HEAD
	public void setReactions(List<IReactionProcess> newReactionsList){
=======
	public void setReactions(List<IReactionProcess> newReactionsList) {
>>>>>>> 71b5388c
		reactionsList = newReactionsList;
	}
	/**
	 * Get the reactions that must be presents in the generation of the resonance.
	 * 
	 * @return The reactions to be imposed
	 * 
	 *
	 * @see #setDefaultReactions()
	 */
	@TestMethod("testGetReactions")
	public List<IReactionProcess> getReactions(){
		return this.reactionsList;
	}
	/**
	 * Set the number maximal of resonance structures to be found. The 
	 * algorithm breaks the process when is came to this number.
	 * 
	 * @param maxStruct The maximal number
	 */
	@TestMethod("testSetMaximalStructures_int")
	public void setMaximalStructures(int maxStruct){
		maxStructures = maxStruct;
	}
	/**
	 * Get the number maximal of resonance structures to be found.
	 * 
	 * @return The maximal number
	 */
	@TestMethod("testGetMaximalStructures")
	public int getMaximalStructures(){
		return maxStructures;
	}
	/**
	 * Set the default reactions that must be presents to generate the resonance.
	 *
	 * @see #getReactions()
	 */
	@TestMethod("testSetDefaultReactions")
	public void setDefaultReactions(){
		callDefaultReactions();
		
	}

	private void callDefaultReactions() {
		HashMap<String,Object> params = new HashMap<String,Object>();
		params.put("hasActiveCenter",Boolean.FALSE);
		
		IReactionProcess type  = new SharingLonePairReaction();
        try {
			type.setParameters(params);
		} catch (CDKException e) {
			e.printStackTrace();
		}
		reactionsList.add(type);
		
		type  = new PiBondingMovementReaction();
		HashMap<String,Object> params2 = new HashMap<String,Object>();
		params2.put("hasActiveCenter",Boolean.FALSE);
		try {
			type.setParameters(params2);
		} catch (CDKException e) {
			e.printStackTrace();
		}
		reactionsList.add(type);
		
		type  = new RearrangementAnionReaction();
		try {
			type.setParameters(params);
		} catch (CDKException e) {
			e.printStackTrace();
		}
		reactionsList.add(type);
		
		type  = new RearrangementCationReaction();
		try {
			type.setParameters(params);
		} catch (CDKException e) {
			e.printStackTrace();
		}
		reactionsList.add(type);
		
		type  = new RearrangementLonePairReaction();
		try {
			type.setParameters(params);
		} catch (CDKException e) {
			e.printStackTrace();
		}
		reactionsList.add(type);
		
		type  = new RearrangementRadicalReaction();
		try {
			type.setParameters(params);
		} catch (CDKException e) {
			e.printStackTrace();
		}
		reactionsList.add(type);
		
	}
	/**
	 * <p>Get the resonance structures from an IMolecule. </p>
	 * 
	 * @param molecule The IMolecule to analyze
	 * @return         The different resonance structures
	 */
    @TestMethod("testGetStructures_IMolecule")
	public IMoleculeSet getStructures(IMolecule molecule) {
    	int countStructure = 0;
		IMoleculeSet setOfMol = molecule.getBuilder().newMoleculeSet();
		setOfMol.addMolecule(molecule);
		
		for(int i = 0 ; i < setOfMol.getMoleculeCount() ; i++){
			IMolecule mol = setOfMol.getMolecule(i);
            for (IReactionProcess aReactionsList : reactionsList) {
                IReactionProcess reaction = aReactionsList;
                IMoleculeSet setOfReactants = molecule.getBuilder().newMoleculeSet();
                setOfReactants.addMolecule(mol);
                try {
                    IReactionSet setOfReactions = reaction.initiate(setOfReactants, null);
                    if (setOfReactions.getReactionCount() != 0)
                        for (int k = 0; k < setOfReactions.getReactionCount(); k++)
                            for (int j = 0; j < setOfReactions.getReaction(k).getProducts().getAtomContainerCount(); j++)
                            {
                                IMolecule product = setOfReactions.getReaction(k).getProducts().getMolecule(j);
                                if (!existAC(setOfMol, product)) {
                                    setOfMol.addMolecule(product);
                                    countStructure++;
                                    if (countStructure > maxStructures)
                                        return setOfMol;
                                }
                            }
                } catch (CDKException e) {
                    e.printStackTrace();
                }
            }
		}
		return setOfMol;
	}

	/**
	 * <p>Get the container which is found resonance from a IMolecule. 
	 * It is based on looking if the order of the bond changes.</p>
	 * 
	 * @param molecule The IMolecule to analyze
	 * @return         The different containers
	 */
    @TestMethod("testGetContainers_IMolecule")
	public IAtomContainerSet getContainers(IMolecule molecule) {
    	IAtomContainerSet setOfCont = molecule.getBuilder().newAtomContainerSet();
		IMoleculeSet setOfMol = getStructures(molecule);
		
		if(setOfMol.getMoleculeCount() == 0)
			return setOfCont;

		/*extraction of all bonds which has been produced a changes of order*/
		List<IBond> bondList = new ArrayList<IBond>();
    	for(int i = 1 ; i < setOfMol.getMoleculeCount() ; i++){
    		IMolecule mol = setOfMol.getMolecule(i);
    		for(int j = 0; j < mol.getBondCount(); j++){
				IBond bond = molecule.getBond(j);
				if(!mol.getBond(j).getOrder().equals(bond.getOrder())){
					if(!bondList.contains(bond))
						bondList.add(bond);
				}
			}
		}
    	
    	if(bondList.size() == 0)
    		return null;
    	
    	int[] flagBelonging = new int[bondList.size()];
    	for(int i = 0; i < flagBelonging.length; i++)
    		flagBelonging[i] = 0;
    	int[] position = new int[bondList.size()];
    	int maxGroup = 1;
    	
    	/*Analysis if the bond are linked together*/
    	List<IBond> newBondList = new ArrayList<IBond>();
    	newBondList.add(bondList.get(0));
    	
    	int pos = 0;
    	for(int i = 0 ; i < newBondList.size(); i ++){
    	
    		if(i==0)
    			flagBelonging[i] = maxGroup;
    		else{
    			if(flagBelonging[position[i]] == 0){
        			maxGroup++;
    				flagBelonging[position[i]] = maxGroup;
    			}
    		}
    		
    		IBond bondA = newBondList.get(i);
    		for(int ato = 0; ato < 2; ato++){
    	    	IAtom atomA1 = bondA.getAtom(ato);
    			List<IBond> bondA1s = molecule.getConnectedBondsList(atomA1);
	    		for(int j = 0 ; j < bondA1s.size(); j ++){
	        		IBond bondB = bondA1s.get(j);
	        		if(!newBondList.contains(bondB))
	        		for(int k = 0 ; k < bondList.size(); k ++)
	        			if(bondList.get(k).equals(bondB))
	                		if(flagBelonging[k] == 0){
	                			flagBelonging[k] = maxGroup;
	                			pos++;
	                			newBondList.add(bondB);
	                			position[pos] = k;
	                				
	                		}	
	    		}
    		}
    		//if it is final size and not all are added
    		if(newBondList.size()-1 == i)
    			for(int k = 0 ; k < bondList.size(); k ++)
    				if(!newBondList.contains(bondList.get(k))){
    					newBondList.add(bondList.get(k));
    					position[i+1] = k;
    					break;
    				}
    	}
    	/*creating containers according groups*/
    	for(int i = 0 ; i < maxGroup; i ++){
    		IAtomContainer container = molecule.getBuilder().newAtomContainer();
    		for(int j = 0 ; j < bondList.size(); j++){
    			if(flagBelonging[j] != i+1)
    				continue;
    			IBond bond = bondList.get(j);
    			IAtom atomA1 = bond.getAtom(0);
        		IAtom atomA2 = bond.getAtom(1);
        		if(!container.contains(atomA1))
        			container.addAtom(atomA1);
        		if(!container.contains(atomA2))
        			container.addAtom(atomA2);
        		container.addBond(bond);
    		}
    		setOfCont.addAtomContainer(container);
    	}
		return setOfCont;
	}
    /**
	 * <p>Get the container which the atom is found on resonance from a IMolecule. 
	 * It is based on looking if the order of the bond changes. Return null
	 * is any is found.</p>
	 * 
	 * @param molecule The IMolecule to analyze
	 * @param atom     The IAtom
	 * @return         The container with the atom
	 */
    @TestMethod("testGetContainer_IMolecule_IAtom")
	public IAtomContainer getContainer(IMolecule molecule, IAtom atom) {
    	IAtomContainerSet setOfCont = getContainers(molecule);
    	if(setOfCont == null)
    		return null;

        for (IAtomContainer container : setOfCont.atomContainers()) {
            if (container.contains(atom))
                return container;
        }
    	
    	return null;
	}
    /**
	 * <p>Get the container which the bond is found on resonance from a IMolecule. 
	 * It is based on looking if the order of the bond changes. Return null
	 * is any is found.</p>
	 * 
	 * @param molecule The IMolecule to analyze
	 * @param bond     The IBond
	 * @return         The container with the bond
	 */
    @TestMethod("testGetContainer_IMolecule_IBond")
	public IAtomContainer getContainer(IMolecule molecule, IBond bond) {
    	IAtomContainerSet setOfCont = getContainers(molecule);
    	if(setOfCont == null)
    		return null;

        for (IAtomContainer container : setOfCont.atomContainers()) {
            if (container.contains(bond))
                return container;
        }
    	
    	return null;
	}
	/**
	 * Search if the setOfAtomContainer contains the atomContainer
	 *  
	 * 
	 * @param set            ISetOfAtomContainer object where to search
	 * @param atomContainer  IAtomContainer to search
	 * @return   			 True, if the atomContainer is contained
	 */
	private boolean existAC(IAtomContainerSet set, IAtomContainer atomContainer) {
		for(int i = 0 ; i < atomContainer.getAtomCount(); i++)
//			if(atomContainer.getAtom(i).getID() == null)
				atomContainer.getAtom(i).setID(""+atomContainer.getAtomNumber(atomContainer.getAtom(i)));
			
		if(lookingSymmetry){
			try {
				CDKHueckelAromaticityDetector.detectAromaticity(atomContainer);
			} catch (CDKException e) {
				e.printStackTrace();
			}
			
		}
		for(int i = 0 ; i < set.getAtomContainerCount(); i++){
			IAtomContainer ss = set.getAtomContainer(i);
			for(int j = 0 ; j < ss.getAtomCount(); j++)
//				if(ss.getAtom(j).getID() == null)
					ss.getAtom(j).setID(""+ss.getAtomNumber(ss.getAtom(j)));
				
			try {
				
				if(!lookingSymmetry ){
					QueryAtomContainer qAC = QueryAtomContainerCreator.createSymbolChargeIDQueryContainer(atomContainer);
					if(UniversalIsomorphismTester.isIsomorph(ss,qAC)){
						QueryAtomContainer qAC2 = QueryAtomContainerCreator.createSymbolAndBondOrderQueryContainer(atomContainer);
						if(UniversalIsomorphismTester.isIsomorph(ss,qAC2))
							return true;
					}
				}else{
					QueryAtomContainer qAC = QueryAtomContainerCreator.createSymbolAndChargeQueryContainer(atomContainer);
					CDKHueckelAromaticityDetector.detectAromaticity(ss);
					if(UniversalIsomorphismTester.isIsomorph(ss,qAC))
						return true;
				}
				
			} catch (CDKException e1) {
				System.err.println(e1);
				logger.error(e1.getMessage());
				logger.debug(e1);
			}
		}
		return false;
	}
}<|MERGE_RESOLUTION|>--- conflicted
+++ resolved
@@ -39,20 +39,12 @@
 import org.openscience.cdk.isomorphism.matchers.QueryAtomContainer;
 import org.openscience.cdk.isomorphism.matchers.QueryAtomContainerCreator;
 import org.openscience.cdk.reaction.IReactionProcess;
-<<<<<<< HEAD
 import org.openscience.cdk.reaction.type.PiBondingMovementReaction;
 import org.openscience.cdk.reaction.type.RearrangementAnionReaction;
 import org.openscience.cdk.reaction.type.RearrangementCationReaction;
 import org.openscience.cdk.reaction.type.RearrangementLonePairReaction;
 import org.openscience.cdk.reaction.type.RearrangementRadicalReaction;
 import org.openscience.cdk.reaction.type.SharingLonePairReaction;
-=======
-import org.openscience.cdk.reaction.type.*;
-
-import java.util.ArrayList;
-import java.util.HashMap;
-import java.util.List;
->>>>>>> 71b5388c
 
 /**
  * <p>This class try to generate resonance structure for a determinate molecule.</p>
@@ -124,11 +116,7 @@
 	 * @see IReactionProcess
 	 */
 	@TestMethod("testSetReactions_List")
-<<<<<<< HEAD
-	public void setReactions(List<IReactionProcess> newReactionsList){
-=======
 	public void setReactions(List<IReactionProcess> newReactionsList) {
->>>>>>> 71b5388c
 		reactionsList = newReactionsList;
 	}
 	/**
@@ -136,7 +124,7 @@
 	 * 
 	 * @return The reactions to be imposed
 	 * 
-	 *
+	 * @see #getReactions(IRreactionProcess)
 	 * @see #setDefaultReactions()
 	 */
 	@TestMethod("testGetReactions")
@@ -173,6 +161,12 @@
 		
 	}
 
+	/**
+	 * Create the default reactions List. They are:<p>
+	 * 
+	 * @throws CDKException 
+	 * 
+	 */
 	private void callDefaultReactions() {
 		HashMap<String,Object> params = new HashMap<String,Object>();
 		params.put("hasActiveCenter",Boolean.FALSE);
